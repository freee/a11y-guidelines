name: Publish HTML

on:
  push:
    tags: [ "*" ]
    branches: [develop]

jobs:
<<<<<<< HEAD
  get_build_targets:
    runs-on: ubuntu-latest
    outputs:
      matrix: ${{ steps.generate_matrix.outputs.matrix }}
    steps:
      - name: Checkout repository
        uses: actions/checkout@v4
        with:
          ref: ${{ inputs.target_ref || github.ref }}
          fetch-depth: 0

      - name: Generate build matrix
        id: generate_matrix
        env:
          IS_TAG_PUSH: ${{ github.event_name == 'push' && startsWith(github.ref, 'refs/tags/') }}
          GITHUB_REFNAME: ${{ github.ref_name }}
          FORCE_REBUILD: ${{ inputs.force_rebuild || 'false' }}
          TARGET_REF: ${{ inputs.target_ref || '' }}
        run: |
          ALL_TAGS_SORTED=$(git tag -l '[0-9][0-9][0-9][0-9][0-9][0-9].[0-9]*' | sort -rV)
          MATRIX_ITEMS="[]"

          CURRENT_PUSHED_TAG=""
          if [[ "${IS_TAG_PUSH}" == "true" ]]; then
            CURRENT_PUSHED_TAG="$(echo ${GITHUB_REFNAME} | sed s/refs\/tags\///)"
          fi

          # Handle manual workflow dispatch with target_ref
          if [ "${{ github.event_name }}" == "workflow_dispatch" ] && [ -n "$TARGET_REF" ]; then
            echo "Manual dispatch with target ref: $TARGET_REF"
            if git tag -l | grep -q "^${TARGET_REF}$"; then
              echo "Target ref is a tag: $TARGET_REF"
              CURRENT_PUSHED_TAG="$TARGET_REF"
            elif [ "$TARGET_REF" == "develop" ]; then
              echo "Target ref is develop branch"
            else
              echo "Warning: Target ref '$TARGET_REF' is not a recognized tag or develop branch"
            fi
          fi

          LATEST_RELEASE_TAG=$(echo "$ALL_TAGS_SORTED" | head -n1)

          get_versions() {
            local VNUM=$1
            local PY_VER=""
            local SPHINX_VER=""
            local THEME_VER=""

            if (( VNUM <= 20230300 )); then
              PY_VER="3.12"; SPHINX_VER="~=5.0"; THEME_VER="~=2.0"
            else
              PY_VER="3.13"; SPHINX_VER="~=7.0"; THEME_VER="~=3.0"
            fi
            echo "$PY_VER,$SPHINX_VER,$THEME_VER"
          }

          # Generate safe artifact names by replacing problematic characters
          generate_artifact_name() {
            local tag=$1
            local deploy_path=$2
            if [ "$tag" == "develop" ]; then
              echo "build-current"
            elif [ -z "$deploy_path" ]; then
              echo "build-root"
            else
              # Replace / with - for artifact names
              echo "build-$(echo "$deploy_path" | sed 's/\//-/g')"
            fi
          }

          # Add develop build
          DEVELOP_ARTIFACT_NAME=$(generate_artifact_name "develop" "current")
          MATRIX_ITEMS=$(echo "$MATRIX_ITEMS" | jq -c --arg tag "develop" \
            --arg python "3.13" \
            --arg sphinx "~=7.0" \
            --arg theme "~=3.0" \
            --arg vnum "99999999" \
            --arg deploy_path "current" \
            --arg artifact_name "$DEVELOP_ARTIFACT_NAME" \
            '. + [{tag: $tag, python: $python, sphinx: $sphinx, theme: $theme, deploy_path: $deploy_path, artifact_name: $artifact_name, is_latest_develop: true, vnum: ($vnum | tonumber)}]')

          # Add latest release build
          if [ -n "$LATEST_RELEASE_TAG" ]; then
            LATEST_VNUM=$(echo "$LATEST_RELEASE_TAG" | awk -F'.' '{printf "%s%02d", $1, $2}')
            IFS=',' read -r LATEST_PY LATEST_SPHINX LATEST_THEME <<< $(get_versions "$LATEST_VNUM")
            LATEST_ARTIFACT_NAME=$(generate_artifact_name "$LATEST_RELEASE_TAG" "")

            MATRIX_ITEMS=$(echo "$MATRIX_ITEMS" | jq -c --arg tag "$LATEST_RELEASE_TAG" \
              --arg python "$LATEST_PY" \
              --arg sphinx "$LATEST_SPHINX" \
              --arg theme "$LATEST_THEME" \
              --arg vnum "$LATEST_VNUM" \
              --arg deploy_path "" \
              --arg artifact_name "$LATEST_ARTIFACT_NAME" \
              '. + [{tag: $tag, python: $python, sphinx: $sphinx, theme: $theme, deploy_path: $deploy_path, artifact_name: $artifact_name, is_latest_release: true, vnum: ($vnum | tonumber)}]')
          fi

          # Add archive builds
          for ARCHIVE_TAG in ${ALL_TAGS_SORTED}; do
            if [[ "$ARCHIVE_TAG" != "$LATEST_RELEASE_TAG" ]]; then
              ARCHIVE_VNUM=$(echo "$ARCHIVE_TAG" | awk -F'.' '{printf "%s%02d", $1, $2}')
              IFS=',' read -r ARCHIVE_PY ARCHIVE_SPHINX ARCHIVE_THEME <<< $(get_versions "$ARCHIVE_VNUM")
              ARCHIVE_DEPLOY_PATH="archive/${ARCHIVE_TAG}"
              ARCHIVE_ARTIFACT_NAME=$(generate_artifact_name "$ARCHIVE_TAG" "$ARCHIVE_DEPLOY_PATH")
=======
  release:
    if: github.repository == 'freee/a11y-guidelines' && startsWith(github.ref, 'refs/tags/')
>>>>>>> b95592a7

    runs-on: ubuntu-latest
    steps:
    - name: Extract Branch/Tag Names
      run: |
        echo "NAME=${GITHUB_REF#refs/*/}" >> $GITHUB_ENV
        echo "BRANCH=${GITHUB_REF#refs/heads/}" >> $GITHUB_ENV
        echo "TAG=${GITHUB_REF#refs/tags/}" >> $GITHUB_ENV

    - uses: actions/checkout@v4
      with:
        fetch-depth: 0
        submodules: true

    - uses: actions/setup-python@v4
      with:
        python-version: '3.9.x'

    - uses: aws-actions/configure-aws-credentials@v4
      with:
        aws-access-key-id: ${{ secrets.AWS_ACCESS_KEY_ID }}
        aws-secret-access-key: ${{ secrets.AWS_SECRET_ACCESS_KEY }}
        aws-region: ap-northeast-1

    - name: install ja_JP.UTF-8 locale
      run: |
        sudo locale-gen ja_JP.UTF-8
        sudo update-locale LANG=ja_JP.UTF-8

    - name: Install the Latest pip
      run: python -m pip install --upgrade pip

    - name: Install required modules
      run: python -m pip install -r requirements.txt --upgrade

    - name: Prepare file upload directory with the archive directory
      run: |
        mkdir -p ${GITHUB_WORKSPACE}/upload/archive
        mkdir -p ${GITHUB_WORKSPACE}/upload/en

    - name: Download the existing archive files from S3
      env:
        AWS_BUCKET: ${{ secrets.AWS_S3_BUCKET }}
      run: aws s3 sync --delete s3://${AWS_BUCKET}/archive/ ${GITHUB_WORKSPACE}/upload/archive/ --quiet

    - name: Build HTML of all releases, with gtag.js, and OGP tags
      env:
        GTM_ID: ${{ secrets.GTM_ID }}
        TZ: Asia/Tokyo
      run: |
        make BASE_URL=https://a11y-guidelines.freee.co.jp/ sphinx_options="-A gtm_id=${GTM_ID}" clean html
        cp -r ./ja/build/html/* ${GITHUB_WORKSPACE}/upload
        cp -r ./en/build/html/* ${GITHUB_WORKSPACE}/upload/en
        cp -r ./data/json/schemas ${GITHUB_WORKSPACE}/upload
        make BASE_URL=https://a11y-guidelines.freee.co.jp/current/ sphinx_options="-A gtm_id=${GTM_ID}" clean html
        mkdir -p ${GITHUB_WORKSPACE}/upload/current/en
        cp -r ./ja/build/html/* ${GITHUB_WORKSPACE}/upload/current
        cp -r ./en/build/html/* ${GITHUB_WORKSPACE}/upload/current/en
        cp -r ./data/json/schemas ${GITHUB_WORKSPACE}/upload/current
        make clean
        current_commit=$(git rev-parse HEAD)
        rm -rf ${GITHUB_WORKSPACE}/upload/archive/${TAG}
        for _tag in `git tag` ; do \
          echo "Processing ${_tag}..." ; \
          if [ ! -d ${GITHUB_WORKSPACE}/upload/archive/${_tag} ] ; then \
            git checkout ${_tag} ; \
            git submodule update --init --recursive ; \
            if [ ! -f ./build.mk ]; then
              build_procedure=0 ; \
            else \
              build_procedure=`make build-procedure-version` ; \
            fi ; \
            if [ ${build_procedure} -eq 0 ]; then
              make SPHINXOPTS="-A gtm_id=${GTM_ID} -D html_baseurl=https://a11y-guidelines.freee.co.jp/archive/${_tag}/" html ; \
              if [ -d ./data/json/schemas ]; then \
                cp -r ./data/json/schemas ./build/html ; \
              fi ; \
              cp -r ./build/html ${GITHUB_WORKSPACE}/upload/archive/${_tag} ; \
            elif [ ${build_procedure} -eq 1 ]; then \
              make BASE_URL=https://a11y-guidelines.freee.co.jp/archive/${_tag}/ sphinx_options="-A gtm_id=${GTM_ID}" clean html ; \
              mkdir -p ${GITHUB_WORKSPACE}/upload/archive/${_tag}/en ; \
              cp -r ./ja/build/html/* ${GITHUB_WORKSPACE}/upload/archive/${_tag} ; \
              cp -r ./en/build/html/* ${GITHUB_WORKSPACE}/upload/archive/${_tag}/en
              cp -r ./data/json/schemas ${GITHUB_WORKSPACE}/upload/archive/${_tag} ; \
            else \
              echo "Unknown build procedure version: ${build_procedure}" ; \
              exit 1 ; \
            fi ; \
            make clean ; \
            git checkout ${current_commit} ; \
            git submodule update --init --recursive ; \
          fi ; \
        done

    - name: Publish to S3
      env:
        AWS_BUCKET: ${{ secrets.AWS_S3_BUCKET }}
      run: aws s3 sync --delete ${GITHUB_WORKSPACE}/upload/ s3://${AWS_BUCKET}/ --quiet

    - name: Prepare the HTML Archive
      env:
        TZ: Asia/Tokyo
      run: |
        make BASE_URL=/ clean html
        mv ./ja/build/html ./freee-a11y-guidelines-${TAG}
        cp -r ./data/json/schemas ./freee-a11y-guidelines-${TAG}
        cp -r ./en/build/html ./freee-a11y-guidelines-${TAG}/en
        zip -r ${GITHUB_WORKSPACE}/freee-a11y-guidelines-${TAG}-html.zip ./freee-a11y-guidelines-${TAG}

    - name: Create Release
      env:
        GITHUB_TOKEN: ${{ secrets.GITHUB_TOKEN }}
      run: |
        gh release create ${TAG} \
          --title "Ver. ${TAG}" \
          --notes-file ./ja/source/intro/ChangeLog/${TAG:0:4}/${TAG}.rst \
          --draft
        gh release upload ${TAG} ${GITHUB_WORKSPACE}/freee-a11y-guidelines-${TAG}-html.zip

  current:
    if: github.repository == 'freee/a11y-guidelines' && github.ref == 'refs/heads/develop'

    runs-on: ubuntu-latest

    steps:
<<<<<<< HEAD
      - name: Extract Build Target Info
        run: |
          echo "CURRENT_TAG=${{ matrix.build_target.tag }}" >> $GITHUB_ENV
          echo "PYTHON_VER=${{ matrix.build_target.python }}" >> $GITHUB_ENV
          echo "SPHINX_VER=${{ matrix.build_target.sphinx }}" >> $GITHUB_ENV
          echo "THEME_VER=${{ matrix.build_target.theme }}" >> $GITHUB_ENV
          echo "DEPLOY_PATH=${{ matrix.build_target.deploy_path }}" >> $GITHUB_ENV
          echo "ARTIFACT_NAME=${{ matrix.build_target.artifact_name }}" >> $GITHUB_ENV
          echo "IS_LATEST_RELEASE=${{ matrix.build_target.is_latest_release || 'false' }}" >> $GITHUB_ENV
          echo "IS_LATEST_DEVELOP=${{ matrix.build_target.is_latest_develop || 'false' }}" >> $GITHUB_ENV
          echo "CURRENT_TAG_VNUM=${{ matrix.build_target.vnum }}" >> $GITHUB_ENV

      - name: Set BASE_URL for build_target
        run: |
          BASE_URL_PREFIX=""
          if [ -n "$CUSTOM_DOMAIN" ]; then
            BASE_URL_PREFIX="https://${CUSTOM_DOMAIN}/"
          else
            BASE_URL_PREFIX="https://${{ github.repository_owner }}.github.io/${{ github.event.repository.name }}/"
          fi

          FINAL_BASE_URL=""
          if [ -n "$DEPLOY_PATH" ]; then
            FINAL_BASE_URL="${BASE_URL_PREFIX}${DEPLOY_PATH}/"
          else
            FINAL_BASE_URL="${BASE_URL_PREFIX}"
          fi
          echo "BASE_URL=${FINAL_BASE_URL}" >> $GITHUB_ENV
          echo "Using BASE_URL: ${FINAL_BASE_URL}"

      - name: Check if artifact can be reused
        id: check_reuse
        env:
          GITHUB_TOKEN: ${{ secrets.GITHUB_TOKEN }}
          REUSABLE_ARTIFACTS: ${{ needs.check_existing_artifacts.outputs.reusable_artifacts }}
          CURRENT_CUSTOM_DOMAIN: ${{ env.CUSTOM_DOMAIN }}
          IS_LATEST_RELEASE: ${{ env.IS_LATEST_RELEASE }}
          FORCE_REBUILD: ${{ inputs.force_rebuild || 'false' }}
        run: |
          CAN_REUSE="false"
          REUSE_RUN_ID=""
          
          # 強制再ビルドが指定されている場合は無条件で再ビルド
          if [ "$FORCE_REBUILD" == "true" ]; then
            echo "Force rebuild enabled - will rebuild all artifacts"
          # developブランチまたは最新リリースは常に再ビルド
          elif [ "${{ env.CURRENT_TAG }}" == "develop" ]; then
            echo "Develop branch - always rebuild"
          elif [ "$IS_LATEST_RELEASE" == "true" ]; then
            echo "Latest release - always rebuild"
          else
            # 再利用可能なアーティファクトをチェック
            REUSE_INFO=$(echo "$REUSABLE_ARTIFACTS" | jq -r --arg name "${{ env.ARTIFACT_NAME }}" '.[] | select(.name == $name) | .runId')
            
            if [ -n "$REUSE_INFO" ]; then
              # アーティファクトの詳細をダウンロードして設定値をチェック
              echo "Found potential artifact ${{ env.ARTIFACT_NAME }} from run $REUSE_INFO"
              echo "Checking build settings compatibility..."
              
              # 一時的にアーティファクトをダウンロードして設定値を確認
              TEMP_DIR=$(mktemp -d)
              if gh run download $REUSE_INFO --name ${{ env.ARTIFACT_NAME }} --dir "$TEMP_DIR" 2>/dev/null; then
                STORED_CUSTOM_DOMAIN=""
                
                if [ -f "$TEMP_DIR/.build_custom_domain" ]; then
                  STORED_CUSTOM_DOMAIN=$(cat "$TEMP_DIR/.build_custom_domain")
                fi
                
                echo "Stored CUSTOM_DOMAIN: '$STORED_CUSTOM_DOMAIN'"
                echo "Current CUSTOM_DOMAIN: '$CURRENT_CUSTOM_DOMAIN'"
                
                if [ "$STORED_CUSTOM_DOMAIN" == "$CURRENT_CUSTOM_DOMAIN" ]; then
                  CAN_REUSE="true"
                  REUSE_RUN_ID="$REUSE_INFO"
                  echo "CUSTOM_DOMAIN matches - can reuse artifact"
                  
                  # 再利用する場合、アーティファクトを正しい場所に移動
                  mkdir -p ${{ github.workspace }}/build_output
                  cp -r "$TEMP_DIR"/* ${{ github.workspace }}/build_output/
                else
                  echo "CUSTOM_DOMAIN differs - will rebuild"
                fi
                
                rm -rf "$TEMP_DIR"
              else
                echo "Failed to download artifact for inspection"
              fi
            fi
          fi
          
          echo "can_reuse=$CAN_REUSE" >> $GITHUB_OUTPUT
          echo "reuse_run_id=$REUSE_RUN_ID" >> $GITHUB_OUTPUT

      - name: Download existing artifact
        if: steps.check_reuse.outputs.can_reuse == 'true'
        run: |
          echo "Reusing existing artifact ${{ env.ARTIFACT_NAME }} from run ${{ steps.check_reuse.outputs.reuse_run_id }}"
          echo "Build settings validated and compatible"

      # 以下のステップは、アーティファクトを再利用しない場合のみ実行
      - name: Configure Git for LF line endings
        if: steps.check_reuse.outputs.can_reuse != 'true'
        run: |
          git config --global core.autocrlf input
          git config --global core.eol lf

      - name: Checkout repository
        if: steps.check_reuse.outputs.can_reuse != 'true'
        uses: actions/checkout@v4
        with:
          ref: ${{ inputs.target_ref || (env.CURRENT_TAG == 'develop' && 'develop' || env.CURRENT_TAG) }}
          fetch-depth: 0
          submodules: true

      - name: Clean working directory
        if: steps.check_reuse.outputs.can_reuse != 'true'
        run: |
          git clean -dfx
          echo "Cleaned working directory"

      - name: Set up Python ${{ env.PYTHON_VER }}
        if: steps.check_reuse.outputs.can_reuse != 'true'
        uses: actions/setup-python@v5
        with:
          python-version: ${{ env.PYTHON_VER }}

      - name: Install ja_JP.UTF-8 locale
        if: steps.check_reuse.outputs.can_reuse != 'true'
        run: |
          sudo apt-get update
          sudo apt-get install -y locales
          sudo locale-gen ja_JP.UTF-8 en_US.UTF-8
          sudo update-locale LANG=ja_JP.UTF-8

      - name: Conditionally remove docutils-ast-writer
        if: steps.check_reuse.outputs.can_reuse != 'true' && env.CURRENT_TAG_VNUM <= 202230300
        run: |
          REQUIREMENTS_FILE="requirements.txt"
          if [ -f "$REQUIREMENTS_FILE" ]; then
            echo "Checking $REQUIREMENTS_FILE for docutils-ast-writer..."
            sed -i '/^docutils-ast-writer/d' "$REQUIREMENTS_FILE"
            echo "'docutils-ast-writer' removed from $REQUIREMENTS_FILE for tag ${{ env.CURRENT_TAG }}"
          else
            echo "$REQUIREMENTS_FILE not found, skipping modification."
          fi
        working-directory: ${{ github.workspace }}

      - name: Install Python dependencies
        if: steps.check_reuse.outputs.can_reuse != 'true'
        run: |
          python -m pip install --upgrade pip
          pip install -r requirements.txt --upgrade
          pip install "sphinx${{ env.SPHINX_VER }}" "sphinx_rtd_theme${{ env.THEME_VER }}"
        working-directory: ${{ github.workspace }}

      - name: Build documentation for ${{ env.CURRENT_TAG }}
        if: steps.check_reuse.outputs.can_reuse != 'true'
        env:
          GITHUB_WORKSPACE: ${{ github.workspace }}
        run: |
          echo "=== Environment Information ==="
          echo "Current tag: ${CURRENT_TAG}"
          echo "Working directory: $(pwd)"
          echo "User: $(whoami)"
          echo "Shell: $0"
          echo "Make version: $(make --version | head -1)"
          echo "OS: $(uname -a)"
          echo "Git status: $(git status --porcelain | wc -l) modified files"
          
          check_makefile() {
            local target_file="$1"
            echo "=== makefile Analysis ==="
            echo "$target_file found - analyzing..."
            
            # File information
            echo "File info:"
            ls -la $target_file
            file $target_file
            
            # Check encoding and line endings
            echo "Line ending check:"
            if command -v dos2unix >/dev/null 2>&1; then
              dos2unix -ih $target_file 2>/dev/null || echo "dos2unix not available or no conversion needed"
            fi
            
            # Show first few lines with visible control characters
            echo "First 5 lines with control characters:"
            head -5 $target_file | cat -A

            # Additional diagnostics
            echo "=== Additional Diagnostics ==="
            
            # Check for common makefile issues
            echo "Checking for common issues:"
            
            # Check for mixed tabs/spaces
            if grep -P '^\t' $target_file >/dev/null && grep -P '^        ' $target_file >/dev/null; then
              echo "WARNING: Mixed tabs and spaces detected"
            fi
            
            # Check for Windows line endings
            if grep -l $'\r' $target_file >/dev/null 2>&1; then
              echo "WARNING: Windows line endings (CR) detected"
              # Try to fix it
              echo "Attempting to fix line endings..."
              sed -i 's/\r$//' $target_file
              echo "Line endings fixed, retrying..."
              if BUILD_PROCEDURE_RETRY=$(make build-procedure-version 2>&1); then
                BUILD_PROCEDURE="$BUILD_PROCEDURE_RETRY"
                echo "SUCCESS after line ending fix: BUILD_PROCEDURE=$BUILD_PROCEDURE"
              else
                echo "Still failed after line ending fix: $BUILD_PROCEDURE_RETRY"
              fi
            fi
          }

          check_makefile "Makefile"
          if [ ! -f ./build.mk ]; then
            BUILD_PROCEDURE=0
            echo "build.mk not found - using BUILD_PROCEDURE=0"
          else
            check_makefile "build.mk"

            # Check if build-procedure-version target exists
            echo "=== Target Analysis ==="
            if grep -q "build-procedure-version" Makefile; then
              echo "build-procedure-version target found"
              echo "Target definition:"
              grep -A3 -B1 "build-procedure-version" Makefile
              
              # Check the rule format (tabs vs spaces)
              echo "Rule format check:"
              grep -A5 "build-procedure-version:" Makefile | sed -n '2,6p' | od -c
            else
              echo "ERROR: build-procedure-version target not found"
              echo "Available targets:"
              grep "^[a-zA-Z][^:]*:" Makefile | head -10
            fi
            
            # Try make with different options
            echo "=== Make Execution Test ==="
            echo "Testing make with various options..."
            
            # Test 1: Simple target list
            echo "Available make targets:"
            make -qp 2>/dev/null | grep "^[a-zA-Z][^:]*:" | head -10 || echo "Failed to list targets"
            
            # Test 2: Dry run
            echo "Dry run test:"
            if make -n build-procedure-version 2>&1; then
              echo "Dry run successful"
            else
              echo "Dry run failed"
            fi
            
            # Test 3: Actual execution with error capture
            echo "Attempting to execute build-procedure-version..."
            if BUILD_PROCEDURE_OUTPUT=$(make build-procedure-version 2>&1); then
              BUILD_PROCEDURE="$BUILD_PROCEDURE_OUTPUT"
              echo "SUCCESS: BUILD_PROCEDURE=$BUILD_PROCEDURE"
            else
              echo "FAILED: make build-procedure-version error output:"
              echo "$BUILD_PROCEDURE_OUTPUT"
              
              # If still failed, use fallback
              if [ -z "$BUILD_PROCEDURE" ] || ! [[ "$BUILD_PROCEDURE" =~ ^[0-9]+$ ]]; then
                echo "Using fallback BUILD_PROCEDURE=1"
                BUILD_PROCEDURE=1
              fi
            fi
          fi

          # Validate BUILD_PROCEDURE
          case "$BUILD_PROCEDURE" in
            0|1) echo "Valid BUILD_PROCEDURE: $BUILD_PROCEDURE" ;;
            *) echo "Invalid BUILD_PROCEDURE: $BUILD_PROCEDURE, using fallback 1"; BUILD_PROCEDURE=1 ;;
          esac

          # Set up build options
          EXTRA_SPHINX_OPTIONS=""
          if [ "${{ env.IS_LATEST_DEVELOP }}" == "true" ]; then
            EXTRA_SPHINX_OPTIONS="-t current"
          fi

          # Create the build output directory
          BUILD_OUTPUT_DIR="${GITHUB_WORKSPACE}/build_output"
          mkdir -p "${BUILD_OUTPUT_DIR}"
          
          echo "=== Build Execution ==="
          echo "Build procedure: $BUILD_PROCEDURE"
          echo "Base URL: $BASE_URL"
          echo "Extra Sphinx options: $EXTRA_SPHINX_OPTIONS"

          if [ "${BUILD_PROCEDURE}" -eq 0 ]; then
            echo "Executing BUILD_PROCEDURE=0 (single language)"
            make sphinx_options="-A gtm_id=${GTM_ID} -D html_baseurl=${BASE_URL} ${EXTRA_SPHINX_OPTIONS}" clean html
            cp -r ./build/html/* "${BUILD_OUTPUT_DIR}/"
            if [ -d ./data/json/schemas ]; then
              cp -r ./data/json/schemas "${BUILD_OUTPUT_DIR}/"
            fi
          elif [ "${BUILD_PROCEDURE}" -eq 1 ]; then
            echo "Executing BUILD_PROCEDURE=1 (multi-language)"
            make BASE_URL=${BASE_URL} sphinx_options="-A gtm_id=${GTM_ID} ${EXTRA_SPHINX_OPTIONS}" clean html
            cp -r ./ja/build/html/* "${BUILD_OUTPUT_DIR}/"
            if [ -d ./en/build/html ]; then
              mkdir -p "${BUILD_OUTPUT_DIR}/en"
              cp -r ./en/build/html/* "${BUILD_OUTPUT_DIR}/en/"
            fi
            if [ -d ./data/json/schemas ]; then
              cp -r ./data/json/schemas "${BUILD_OUTPUT_DIR}/"
            fi
          else
            echo "ERROR: Unexpected BUILD_PROCEDURE value: ${BUILD_PROCEDURE}"
            exit 1
          fi

          # Create metadata files
          echo "${DEPLOY_PATH}" > "${BUILD_OUTPUT_DIR}/.deploy_path"
          echo "${CUSTOM_DOMAIN}" > "${BUILD_OUTPUT_DIR}/.build_custom_domain"
          echo "Build completed successfully for ${CURRENT_TAG}, deploy path: ${DEPLOY_PATH}"
        working-directory: ${{ github.workspace }}

      - name: Upload build artifact
        uses: actions/upload-artifact@v4
        with:
          name: ${{ env.ARTIFACT_NAME }}
          path: ${{ github.workspace }}/build_output
          retention-days: 1

  deploy_pages:
    environment:
      name: github-pages
      url: ${{ steps.deployment.outputs.page_url }}
    runs-on: ubuntu-latest
    needs: [build_docs, get_build_targets]
    steps:
      - name: Setup Pages
        uses: actions/configure-pages@v4

      - name: Download all build artifacts
        uses: actions/download-artifact@v4
        with:
          path: ${{ github.workspace }}/artifacts

      - name: Prepare final deployment directory
        env:
          GITHUB_WORKSPACE: ${{ github.workspace }}
        run: |
          mkdir -p "${GITHUB_WORKSPACE}/_site"
          
          echo "Processing artifacts..."
          for artifact_dir in "${GITHUB_WORKSPACE}"/artifacts/*; do
            if [ -d "$artifact_dir" ]; then
              artifact_name=$(basename "$artifact_dir")
              echo "Processing artifact: $artifact_name"
              
              # Read deploy path from metadata
              if [ -f "${artifact_dir}/.deploy_path" ]; then
                deploy_path=$(cat "${artifact_dir}/.deploy_path")
                echo "Deploy path: $deploy_path"
                
                if [ -z "$deploy_path" ]; then
                  # Root deployment
                  echo "Deploying to root"
                  cp -r "${artifact_dir}"/* "${GITHUB_WORKSPACE}/_site/"
                else
                  # Subdirectory deployment
                  echo "Deploying to subdirectory: $deploy_path"
                  mkdir -p "${GITHUB_WORKSPACE}/_site/${deploy_path}"
                  cp -r "${artifact_dir}"/* "${GITHUB_WORKSPACE}/_site/${deploy_path}/"
                fi
                
                # Remove metadata files from final deployment
                rm -f "${GITHUB_WORKSPACE}/_site/${deploy_path}/.deploy_path" 2>/dev/null || true
                rm -f "${GITHUB_WORKSPACE}/_site/${deploy_path}/.build_custom_domain" 2>/dev/null || true
                rm -f "${GITHUB_WORKSPACE}/_site/.deploy_path" 2>/dev/null || true
                rm -f "${GITHUB_WORKSPACE}/_site/.build_custom_domain" 2>/dev/null || true
              else
                echo "Warning: No .deploy_path found for $artifact_name"
              fi
            fi
          done
          
          echo "Final site structure:"
          find "${GITHUB_WORKSPACE}/_site" -type d | head -20

      - name: Upload Pages artifact
        uses: actions/upload-pages-artifact@v3
        with:
          path: ${{ github.workspace }}/_site

      - name: Deploy to GitHub Pages
        id: deployment
        uses: actions/deploy-pages@v4

  create_release:
    runs-on: ubuntu-latest
    needs: get_build_targets
    if: |
      startsWith(github.ref, 'refs/tags/') &&
      needs.get_build_targets.outputs.matrix

    steps:
      - name: Extract Tag Name
        run: |
          echo "TAG=${{ github.ref_name }}" >> $GITHUB_ENV

      - name: Checkout repository for release build
        uses: actions/checkout@v4
        with:
          ref: ${{ github.ref }}
          fetch-depth: 0
          submodules: true

      - name: Clean working directory for release build
        run: |
          git clean -dfx
          echo "Cleaned working directory for release build"

      - name: Set up Python (for release build)
        uses: actions/setup-python@v5
        with:
          python-version: '3.13'

      - name: Install Python dependencies for release build
        run: |
          python -m pip install --upgrade pip
          pip install -r requirements.txt --upgrade

      - name: Prepare HTML archive for release
        env:
          TZ: Asia/Tokyo
          TAG: ${{ github.ref_name }}
        run: |
          if [ ! -f ./build.mk ]; then
            BUILD_PROCEDURE=0
          else
            BUILD_PROCEDURE=$(make build-procedure-version)
          fi

          if [ "${BUILD_PROCEDURE}" -eq 0 ]; then
            make sphinx_options="-D html_baseurl=/ " html
            mkdir -p freee-a11y-guidelines-${TAG}
            cp -r ./build/html/* freee-a11y-guidelines-${TAG}/
            if [ -d ./data/json/schemas ]; then
              cp -r ./data/json/schemas freee-a11y-guidelines-${TAG}/
            fi
          elif [ "${BUILD_PROCEDURE}" -eq 1 ]; then
            make BASE_URL=/ sphinx_options="" clean html
            mkdir -p freee-a11y-guidelines-${TAG}/en
            cp -r ./ja/build/html/* freee-a11y-guidelines-${TAG}/
            if [ -d ./en/build/html ]; then
              cp -r ./en/build/html/* freee-a11y-guidelines-${TAG}/en
            fi
            if [ -d ./data/json/schemas ]; then
              cp -r ./data/json/schemas freee-a11y-guidelines-${TAG}/
            fi
          else
            echo "Unknown build procedure version: ${BUILD_PROCEDURE}"
            exit 1
          fi
          zip -r freee-a11y-guidelines-${TAG}-html.zip ./freee-a11y-guidelines-${TAG}

      - name: Create GitHub Release
        env:
          GITHUB_TOKEN: ${{ secrets.GITHUB_TOKEN }}
          TAG: ${{ github.ref_name }}
        run: |
          RELEASE_NOTES_FILE="./ja/source/intro/ChangeLog/${TAG:0:4}/${TAG}.rst"
          if [ -f "$RELEASE_NOTES_FILE" ]; then
            gh release create ${TAG} \
              --title "Ver. ${TAG}" \
              --notes-file "$RELEASE_NOTES_FILE" \
              --draft
          else
            gh release create ${TAG} \
              --title "Ver. ${TAG}" \
              --notes "Release version ${TAG}" \
              --draft
          fi
          gh release upload ${TAG} freee-a11y-guidelines-${TAG}-html.zip
=======
    - name: Extract Branch/Tag Names
      run: |
        echo "NAME=${GITHUB_REF#refs/*/}" >> $GITHUB_ENV
        echo "BRANCH=${GITHUB_REF#refs/heads/}" >> $GITHUB_ENV
        echo "TAG=${GITHUB_REF#refs/tags/}" >> $GITHUB_ENV

    - uses: actions/checkout@v4
      with:
        submodules: true

    - uses: actions/setup-python@v4
      with:
        python-version: '3.9.x'

    - uses: aws-actions/configure-aws-credentials@v4
      with:
        aws-access-key-id: ${{ secrets.AWS_ACCESS_KEY_ID }}
        aws-secret-access-key: ${{ secrets.AWS_SECRET_ACCESS_KEY }}
        aws-region: ap-northeast-1

    - name: install ja_JP.UTF-8 locale
      run: |
        sudo locale-gen ja_JP.UTF-8
        sudo update-locale LANG=ja_JP.UTF-8
  
    - name: Install the Latest pip
      run: python -m pip install --upgrade pip

    - name: Install required modules
      run: python -m pip install -r requirements.txt --upgrade

    - name: Prepare file upload directory with the archive directory
      run: mkdir -p ${GITHUB_WORKSPACE}/upload/current/en

    - name: Build HTML with gtag.js, and OGP tags
      env:
        GTM_ID: ${{ secrets.GTM_ID }}
        BASE_URL: https://a11y-guidelines.freee.co.jp/current/
        TZ: Asia/Tokyo
      run: |
        make sphinx_options="-A gtm_id=${GTM_ID} -t current" clean html
        cp -r ./data/json/schemas ./ja/build/html
        cp -r ./ja/build/html/* ${GITHUB_WORKSPACE}/upload/current/
        cp -r ./en/build/html/* ${GITHUB_WORKSPACE}/upload/current/en

    - name: Publish to S3
      env:
        AWS_BUCKET: ${{ secrets.AWS_S3_BUCKET }}
      run: aws s3 sync --delete ${GITHUB_WORKSPACE}/upload/current/ s3://${AWS_BUCKET}/current/ --quiet
>>>>>>> b95592a7
<|MERGE_RESOLUTION|>--- conflicted
+++ resolved
@@ -6,7 +6,6 @@
     branches: [develop]
 
 jobs:
-<<<<<<< HEAD
   get_build_targets:
     runs-on: ubuntu-latest
     outputs:
@@ -111,10 +110,6 @@
               IFS=',' read -r ARCHIVE_PY ARCHIVE_SPHINX ARCHIVE_THEME <<< $(get_versions "$ARCHIVE_VNUM")
               ARCHIVE_DEPLOY_PATH="archive/${ARCHIVE_TAG}"
               ARCHIVE_ARTIFACT_NAME=$(generate_artifact_name "$ARCHIVE_TAG" "$ARCHIVE_DEPLOY_PATH")
-=======
-  release:
-    if: github.repository == 'freee/a11y-guidelines' && startsWith(github.ref, 'refs/tags/')
->>>>>>> b95592a7
 
     runs-on: ubuntu-latest
     steps:
@@ -240,7 +235,6 @@
     runs-on: ubuntu-latest
 
     steps:
-<<<<<<< HEAD
       - name: Extract Build Target Info
         run: |
           echo "CURRENT_TAG=${{ matrix.build_target.tag }}" >> $GITHUB_ENV
@@ -721,55 +715,4 @@
               --notes "Release version ${TAG}" \
               --draft
           fi
-          gh release upload ${TAG} freee-a11y-guidelines-${TAG}-html.zip
-=======
-    - name: Extract Branch/Tag Names
-      run: |
-        echo "NAME=${GITHUB_REF#refs/*/}" >> $GITHUB_ENV
-        echo "BRANCH=${GITHUB_REF#refs/heads/}" >> $GITHUB_ENV
-        echo "TAG=${GITHUB_REF#refs/tags/}" >> $GITHUB_ENV
-
-    - uses: actions/checkout@v4
-      with:
-        submodules: true
-
-    - uses: actions/setup-python@v4
-      with:
-        python-version: '3.9.x'
-
-    - uses: aws-actions/configure-aws-credentials@v4
-      with:
-        aws-access-key-id: ${{ secrets.AWS_ACCESS_KEY_ID }}
-        aws-secret-access-key: ${{ secrets.AWS_SECRET_ACCESS_KEY }}
-        aws-region: ap-northeast-1
-
-    - name: install ja_JP.UTF-8 locale
-      run: |
-        sudo locale-gen ja_JP.UTF-8
-        sudo update-locale LANG=ja_JP.UTF-8
-  
-    - name: Install the Latest pip
-      run: python -m pip install --upgrade pip
-
-    - name: Install required modules
-      run: python -m pip install -r requirements.txt --upgrade
-
-    - name: Prepare file upload directory with the archive directory
-      run: mkdir -p ${GITHUB_WORKSPACE}/upload/current/en
-
-    - name: Build HTML with gtag.js, and OGP tags
-      env:
-        GTM_ID: ${{ secrets.GTM_ID }}
-        BASE_URL: https://a11y-guidelines.freee.co.jp/current/
-        TZ: Asia/Tokyo
-      run: |
-        make sphinx_options="-A gtm_id=${GTM_ID} -t current" clean html
-        cp -r ./data/json/schemas ./ja/build/html
-        cp -r ./ja/build/html/* ${GITHUB_WORKSPACE}/upload/current/
-        cp -r ./en/build/html/* ${GITHUB_WORKSPACE}/upload/current/en
-
-    - name: Publish to S3
-      env:
-        AWS_BUCKET: ${{ secrets.AWS_S3_BUCKET }}
-      run: aws s3 sync --delete ${GITHUB_WORKSPACE}/upload/current/ s3://${AWS_BUCKET}/current/ --quiet
->>>>>>> b95592a7
+          gh release upload ${TAG} freee-a11y-guidelines-${TAG}-html.zip